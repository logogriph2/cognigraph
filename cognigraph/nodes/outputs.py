--- conflicted
+++ resolved
@@ -262,18 +262,12 @@
     def draw(self, normalized_values):
         self.draw_sig.emit(normalized_values)
 
-<<<<<<< HEAD
-    def _get_mesh_data_from_surfaces_dir(self, cortex_type='inflated') -> gl.MeshData:
+    def _get_mesh_data_from_surfaces_dir(self, cortex_type='pial') -> gl.MeshData:
         if self.surfaces_dir:
             surf_paths = [os.path.join(self.surfaces_dir, '{}.{}'.format(h, cortex_type))
                           for h in ('lh', 'rh')]
         else:
             raise NameError('surfaces_dir is not set')
-=======
-    def _get_mesh_data_from_surfaces_dir(self, cortex_type='pial') -> gl.MeshData:
-        surf_paths = [os.path.join(self.surfaces_dir, '{}.{}'.format(h, cortex_type))
-                      for h in ('lh', 'rh')]
->>>>>>> 90a6014c
         lh_mesh, rh_mesh = [nib.freesurfer.read_geometry(surf_path) for surf_path in surf_paths]
         lh_vertexes, lh_faces = lh_mesh
         rh_vertexes, rh_faces = rh_mesh
