﻿import sys
import time


from PyQt5 import QtCore, QtGui
import mne
import os

from cognigraph.helpers.brainvision import read_brain_vision_data, read_fif_data
from cognigraph.pipeline import Pipeline
from cognigraph.nodes import sources, processors, outputs, node
from cognigraph import TIME_AXIS
from cognigraph.gui.window import GUIWindow

# Убираем предупреждения numpy, иначе в iPython некрасиво как-то Ж)
import numpy as np
np.warnings.filterwarnings('ignore')

sys.path.append('../vendor/nfb')  # For nfb submodule

app = QtGui.QApplication(sys.argv)

import os.path as op
cur_dir =  '/home/dmalt/Code/python/cogni_submodules'
test_data_path = cur_dir + '/tests/data/'
print(test_data_path)
# sim_data_fname = 'raw_sim.fif'
sim_data_fname = 'Koleno.fif'
# fwd_fname = 'dmalt_custom_lr-fwd.fif'
fwd_fname = 'dmalt_custom_mr-fwd.fif'
fwd_path = op.join(test_data_path, fwd_fname)

surf_dir = '/home/dmalt/mne_data/MNE-sample-data/subjects/sample/surf'
# Собираем узлы в пайплайн

pipeline = Pipeline()

# launch_test_filepath = QtGui.QFileDialog.getOpenFileName(
#     caption="Select Data", filter="Brainvision (*.eeg *.vhdr *.vmrk)")[0]

launch_test_filepath = QtGui.QFileDialog.getOpenFileName(
    caption="Select Data", filter="Fif (*.fif)")[0]

# source = sources.BrainvisionSource(file_path=launch_test_filepath)
source = sources.FifSource(file_path=launch_test_filepath)

source.loop_the_file = True
source.MAX_SAMPLES_IN_CHUNK = 10000
pipeline.source = source


# Processors
preprocessing = processors.Preprocessing(collect_for_x_seconds=120)
pipeline.add_processor(preprocessing)

linear_filter = processors.LinearFilter(lower_cutoff=8.0, upper_cutoff=12.0)
pipeline.add_processor(linear_filter)

<<<<<<< HEAD
inverse_model = processors.InverseModel(method='MNE', snr=1.0)
=======
inverse_model = processors.InverseModel(method='MNE', snr=1.0, forward_model_path=fwd_path)
>>>>>>> b6666b9f
pipeline.add_processor(inverse_model)

envelope_extractor = processors.EnvelopeExtractor(0.99)
pipeline.add_processor(envelope_extractor)

# Outputs
global_mode = outputs.ThreeDeeBrain.LIMITS_MODES.GLOBAL
three_dee_brain = outputs.ThreeDeeBrain(limits_mode=global_mode,
                                        buffer_length=6, surfaces_dir=surf_dir)
pipeline.add_output(three_dee_brain)
# pipeline.add_output(outputs.LSLStreamOutput())

signal_viewer = outputs.SignalViewer()
pipeline.add_output(signal_viewer, input_node=linear_filter)


# Создаем окно

window = GUIWindow(pipeline=pipeline)
window.init_ui()
window.setWindowFlags(QtCore.Qt.WindowStaysOnTopHint)
# window.show() # Will show after init


# Инициализируем все узлы
window.initialize()


# Симулируем работу препроцессинга по отлову шумных каналов

# Set bad channels manually
# bad_channel_labels = ['Fp2', 'F5', 'C5', 'F2', 'PPO10h', 'POO1', 'FCC2h', 'VEOG']
# preprocessing._bad_channel_indices = mne.pick_channels(
#     source.mne_info['ch_names'], include=bad_channel_labels)
# preprocessing.mne_info['bads'] = bad_channel_labels
# # preprocessing._samples_to_be_collected = 0
# preprocessing._enough_collected = True

# message = node.Message(there_has_been_a_change=True,
#                        output_history_is_no_longer_valid=True)
# preprocessing._deliver_a_message_to_receivers(message)

# Обрезаем данные в диапазоне с приличной записью
# vhdr_file_path = os.path.splitext(source.file_path)[0] + '.vhdr'
# start_s, stop_s = 80, 100
# with source.not_triggering_reset():
#     source.data, _ = read_brain_vision_data(
#         vhdr_file_path, time_axis=TIME_AXIS, start_s=start_s, stop_s=stop_s)

fif_file_path = source.file_path
start_s, stop_s = 80, 100
with source.not_triggering_reset():
    source.data, _ = read_fif_data(
        fif_file_path, time_axis=TIME_AXIS, start_s=start_s, stop_s=stop_s)
# Подключаем таймер окна к обновлению пайплайна
class AsyncUpdater(QtCore.QRunnable):
    _stop_flag = False

    def __init__(self):
        super(AsyncUpdater, self).__init__()
        self.setAutoDelete(False)

    def run(self):
        self._stop_flag = False

        while self._stop_flag == False:
            start = time.time()
            pipeline.update_all_nodes()
            end = time.time()

            # Force sleep to update at 10Hz
            if end - start < 0.1:
                time.sleep(0.1 - (end - start))

    def stop(self):
        self._stop_flag = True

pool = QtCore.QThreadPool.globalInstance()
updater = AsyncUpdater()
is_paused = True

def toggle_updater():
    global pool
    global updater
    global is_paused

    if is_paused == True:
        is_paused = False
        pool.start(updater)
    else:
        is_paused = True
        updater.stop()
        pool.waitForDone()


window.run_button.clicked.connect(toggle_updater)


# Show window and exit on close
window.show()
updater.stop()
pool.waitForDone()
sys.exit(app.exec_())<|MERGE_RESOLUTION|>--- conflicted
+++ resolved
@@ -56,11 +56,8 @@
 linear_filter = processors.LinearFilter(lower_cutoff=8.0, upper_cutoff=12.0)
 pipeline.add_processor(linear_filter)
 
-<<<<<<< HEAD
-inverse_model = processors.InverseModel(method='MNE', snr=1.0)
-=======
-inverse_model = processors.InverseModel(method='MNE', snr=1.0, forward_model_path=fwd_path)
->>>>>>> b6666b9f
+inverse_model = processors.InverseModel(method='MNE', snr=1.0,
+                                        forward_model_path=fwd_path)
 pipeline.add_processor(inverse_model)
 
 envelope_extractor = processors.EnvelopeExtractor(0.99)
